require 'spec_helper'
require 'utils/ssl'

require 'fileutils'

require 'puppetserver/ca/utils/http_client'
require 'puppetserver/ca/utils/signing_digest'
require 'puppetserver/ca/logger'
require 'puppetserver/ca/action/setup'

RSpec.describe Puppetserver::Ca::Utils::HttpClient do
  include Utils::SSL

  it 'creates a store that can validate connections to CA' do
    tmpdir = Dir.mktmpdir
    stdout = StringIO.new
    stderr = StringIO.new
    logger = Puppetserver::Ca::Logger.new(:info, stdout, stderr)

    with_ca_in(tmpdir) do |config, confdir|
      settings = Puppetserver::Ca::Config::Puppet.new(config).load(cli_overrides: {
        :hostcert    => "#{tmpdir}/hostcert.pem",
        :hostprivkey => "#{tmpdir}/hostkey.pem",
        :confdir     => confdir
      }, logger: logger)

      setup_action = Puppetserver::Ca::Action::Setup.new(logger)

      signer = Puppetserver::Ca::Utils::SigningDigest.new
      setup_action.generate_pki(settings, signer.digest)

      loader = Puppetserver::Ca::X509Loader.new(settings[:cacert], settings[:cakey], settings[:cacrl])
      cakey = loader.key
      cacert = loader.cert

      hostkey = OpenSSL::PKey::RSA.new(512)
      hostcert = create_cert(hostkey, 'foobar', cakey, cacert)
      File.write("#{tmpdir}/hostcert.pem", hostcert)
      File.write("#{tmpdir}/hostkey.pem", hostkey)

<<<<<<< HEAD
      FileUtils.cp(settings[:cacert], settings[:localcacert])
      FileUtils.cp(settings[:cacrl], settings[:hostcrl])
=======
    client = Puppetserver::Ca::Utils::HttpClient.new(logger, settings) 
    store = client.store
>>>>>>> 0177dbb9

      client = Puppetserver::Ca::Utils::HttpClient.new(settings)
      store = client.store

      expect(store.verify(hostcert)).to be(true)
      expect(store.verify(cacert)).to be(true)
    end
  end
end<|MERGE_RESOLUTION|>--- conflicted
+++ resolved
@@ -38,15 +38,10 @@
       File.write("#{tmpdir}/hostcert.pem", hostcert)
       File.write("#{tmpdir}/hostkey.pem", hostkey)
 
-<<<<<<< HEAD
       FileUtils.cp(settings[:cacert], settings[:localcacert])
       FileUtils.cp(settings[:cacrl], settings[:hostcrl])
-=======
-    client = Puppetserver::Ca::Utils::HttpClient.new(logger, settings) 
-    store = client.store
->>>>>>> 0177dbb9
 
-      client = Puppetserver::Ca::Utils::HttpClient.new(settings)
+      client = Puppetserver::Ca::Utils::HttpClient.new(logger, settings)
       store = client.store
 
       expect(store.verify(hostcert)).to be(true)
